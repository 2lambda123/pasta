/*
 * Copyright (c) 2020 Trail of Bits, Inc.
 */

#include "Compile.h"

namespace pasta {
namespace py {
namespace {

DEFINE_PYTHON_METHOD(AST, PreprocessedCode, preprocessed_code);
DEFINE_PYTHON_METHOD(AST, Tokens, tokens);

static PyMethodDef gASTMethods[] = {
  PYTHON_METHOD_SENTINEL
};

static PyGetSetDef gASTGetterSetters[] = {
  PYTHON_GETTER(preprocessed_code, "The raw preprocessed code"),
  PYTHON_GETTER(tokens, "The parsed tokens"),
  PYTHON_GETTER_SETTER_SENTINEL
};

}  // namespace

AST::~AST(void) {}

AST::AST(void) {
  PythonErrorStreamer(PyExc_NotImplementedError)
      << "pasta.AST cannot be directly instantiated.";
}

std::string_view AST::PreprocessedCode(void) {
  return ast->PreprocessedCode();
}

std::vector<BorrowedPythonPtr<::pasta::py::Token>> AST::Tokens(void) {
  std::vector<BorrowedPythonPtr<::pasta::py::Token>> ret;

<<<<<<< HEAD
  // TODO(pag,adrianh): Eventually, expose a `TokenRange` python object instead,
  //                    that implements things like `__getitem__` and `__iter__`
  //                    so that we only create `Token` objects on an as-
  //                    requested basis.
  for (const auto &token : ast->Tokens()) {
    ret.emplace_back(Token::New(token));
=======
  for (const auto &tok : ast->Tokens()) {
    ret.emplace_back(std::move(Token::New(tok)));
  }

  return ret;
}

BorrowedPythonPtr<SourceLocation> AST::GetLocation(token_arg tok) {
  clang::FullSourceLoc loc;
  if (!ast->TryGetLocation(*(*tok)->token, &loc)) {
    return nullptr;
>>>>>>> 1db3974f
  }

  return ret;
}

// Tries to add the `AST` type to the `pasta` module.
bool AST::TryAddToModule(PyObject *module) {
  gType.tp_name = "pasta.AST";
  gType.tp_doc = "Wrapper around Clang AST data structures.";
  gType.tp_methods = gASTMethods;
  gType.tp_getset = gASTGetterSetters;
  if (0 != PyType_Ready(&gType)) {
    return false;
  }

  Py_INCREF(&gType);
  return !PyModule_AddObject(module, "AST",
                             reinterpret_cast<PyObject *>(&gType));
}


}  // namespace py
}  // namespace pasta<|MERGE_RESOLUTION|>--- conflicted
+++ resolved
@@ -37,28 +37,13 @@
 std::vector<BorrowedPythonPtr<::pasta::py::Token>> AST::Tokens(void) {
   std::vector<BorrowedPythonPtr<::pasta::py::Token>> ret;
 
-<<<<<<< HEAD
   // TODO(pag,adrianh): Eventually, expose a `TokenRange` python object instead,
   //                    that implements things like `__getitem__` and `__iter__`
   //                    so that we only create `Token` objects on an as-
   //                    requested basis.
   for (const auto &token : ast->Tokens()) {
     ret.emplace_back(Token::New(token));
-=======
-  for (const auto &tok : ast->Tokens()) {
-    ret.emplace_back(std::move(Token::New(tok)));
   }
-
-  return ret;
-}
-
-BorrowedPythonPtr<SourceLocation> AST::GetLocation(token_arg tok) {
-  clang::FullSourceLoc loc;
-  if (!ast->TryGetLocation(*(*tok)->token, &loc)) {
-    return nullptr;
->>>>>>> 1db3974f
-  }
-
   return ret;
 }
 
@@ -77,6 +62,5 @@
                              reinterpret_cast<PyObject *>(&gType));
 }
 
-
 }  // namespace py
 }  // namespace pasta