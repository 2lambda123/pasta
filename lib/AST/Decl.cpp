--- conflicted
+++ resolved
@@ -672,35 +672,19 @@
 }
 
 OMPAllocateDecl::OMPAllocateDecl(std::shared_ptr<ASTImpl> ast_,
-<<<<<<< HEAD
-                                 const ::clang::OMPAllocateDecl *decl_) {}
-=======
                                  const ::clang::OMPAllocateDecl *decl_)
                                 : Decl(std::move(ast_), decl_) {}
->>>>>>> 7d89ca5e
 
 // Clauses
 // Varlists
 OMPDeclareMapperDecl::OMPDeclareMapperDecl(
-<<<<<<< HEAD
-    std::shared_ptr<ASTImpl> ast_, const ::clang::OMPDeclareMapperDecl *decl_) {
-=======
     std::shared_ptr<ASTImpl> ast_, const ::clang::OMPDeclareMapperDecl *decl_)
     : Decl(std::move(ast_), decl_){
->>>>>>> 7d89ca5e
 }
 
 // Clauses
 // MapperVarRef
 OMPRequiresDecl::OMPRequiresDecl(std::shared_ptr<ASTImpl> ast_,
-<<<<<<< HEAD
-                                 const ::clang::OMPRequiresDecl *decl_) {}
-
-// Clauses
-OMPThreadPrivateDecl::OMPThreadPrivateDecl(
-    std::shared_ptr<ASTImpl> ast_, const ::clang::OMPThreadPrivateDecl *decl_) {
-}
-=======
                                  const ::clang::OMPRequiresDecl *decl_)
                                  : Decl(std::move(ast_), decl_) {}
 
@@ -708,7 +692,6 @@
 OMPThreadPrivateDecl::OMPThreadPrivateDecl(
     std::shared_ptr<ASTImpl> ast_, const ::clang::OMPThreadPrivateDecl *decl_)
     : Decl(std::move(ast_), decl_){}
->>>>>>> 7d89ca5e
 
 // Varlists
 ObjCCompatibleAliasDecl::ObjCCompatibleAliasDecl(
